--- conflicted
+++ resolved
@@ -1,6 +1,3 @@
-<<<<<<< HEAD
-# intervie
-=======
 # Coding Challenge Platform
 
 A terminal-based platform for practicing real-world coding challenges. Unlike traditional algorithmic puzzles, these challenges simulate actual problems developers face in production systems.
@@ -205,5 +202,4 @@
 
 ## License
 
-MIT License - see LICENSE file for details
->>>>>>> 9c2cae82
+MIT License - see LICENSE file for details